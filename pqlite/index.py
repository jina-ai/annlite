from typing import Optional, List, Union
from pathlib import Path
import numpy as np
from loguru import logger

from jina import DocumentArray
from jina.math.distance import cdist
from jina.math.helper import top_k
from .core import VQCodec, PQCodec
from .storage.cell import CellContainer
from .enums import Metric

from pqlite.utils.asymmetric_distance import dist_pqcodes_to_codebooks

class PQLite(CellContainer):
    """:class:`PQLite` is an implementation of IVF-PQ being with equipped with SQLite.

    To create a :class:`PQLite` object, simply:

        .. highlight:: python
        .. code-block:: python
            pqlite = PQLite(d_vector=256, metric='euclidean')

    :param dim: the dimensionality of input vectors. there are 2 constraints on d_vector:
            (1) it needs to be divisible by n_subvectors; (2) it needs to be a multiple of 4.*
    :param n_subvectors: number of subquantizers, essentially this is the byte size of
            each quantized vector, default is 8.
    :param n_cells:  number of coarse quantizer clusters.
    :param initial_size: initial capacity assigned to each voronoi cell of coarse quantizer.
            ``n_cells * initial_size`` is the number of vectors that can be stored initially.
            if any cell has reached its capacity, that cell will be automatically expanded.
            If you need to add vectors frequently, a larger value for init_size is recommended.
    :param args: Additional positional arguments which are just used for the parent initialization
    :param kwargs: Additional keyword arguments which are just used for the parent initialization

    .. note::
        Remember that the shape of any tensor that contains data points has to be `[n_data, d_vector]`.
    """

    def __init__(
        self,
        dim: int,
        metric: Metric = Metric.EUCLIDEAN,
        n_cells: int = 1,
        n_subvectors: Optional[int] = None,
        n_probe: int = 16,
        initial_size: Optional[int] = None,
        expand_step_size: int = 10240,
        columns: Optional[List[tuple]] = None,
        data_path: Union[Path, str] = Path('./data'),
        *args,
        **kwargs,
    ):
        if n_subvectors:
            assert (
                dim % n_subvectors == 0
            ), '"dim" needs to be divisible by "n_subvectors"'

        self.n_subvectors = n_subvectors
        self.n_probe = max(n_probe, n_cells)

        self._use_smart_probing = True
        self._smart_probing_temperature = 30.0

        self.vq_codec = VQCodec(n_cells, metric=metric) if n_cells > 1 else None
        self.pq_codec = (
            PQCodec(dim, n_subvectors=n_subvectors, n_clusters=256, metric=metric)
            if n_subvectors
            else None
        )
        if isinstance(data_path, str):
            data_path = Path(data_path)
        data_path.mkdir(exist_ok=True)

        super(PQLite, self).__init__(
            dim=dim,
            metric=metric,
            pq_codec=self.pq_codec,
            n_cells=n_cells,
            initial_size=initial_size,
            expand_step_size=expand_step_size,
            columns=columns,
            data_path=data_path,
        )

    def _sanity_check(self, x: 'np.ndarray'):
        assert len(x.shape) == 2
        assert x.shape[1] == self.dim

        return x.shape

    def fit(self, x: 'np.ndarray', force_retrain: bool = False):
        n_data, d_vector = self._sanity_check(x)

        logger.info(
            f'=> start training VQ codec (K={self.n_cells}) with {n_data} data...'
        )
        self.vq_codec.fit(x)

        logger.info(
            f'=> start training PQ codec (n_subvectors={self.n_subvectors}) with {n_data} data...'
        )
        self.pq_codec.fit(x)

        logger.info(f'=> pqlite is successfully trained!')

    def index(self, docs: DocumentArray, **kwargs):
        """

        :param docs: The documents to index
        :return:
        """

        x = docs.embeddings

        n_data, _ = self._sanity_check(x)

        assigned_cells = (
            self.vq_codec.encode(x)
            if self.vq_codec
            else np.zeros(n_data, dtype=np.int64)
        )

        return super(PQLite, self).insert(x, assigned_cells, docs)

    def update(self, docs: DocumentArray, **kwargs):
        """

        :param docs: the documents to update
        :return:
        """
        x = docs.embeddings
        n_data, _ = self._sanity_check(x)

        assigned_cells = (
            self.vq_codec.encode(x)
            if self.vq_codec
            else np.zeros(n_data, dtype=np.int64)
        )

        return super(PQLite, self).update(x, assigned_cells, docs)

<<<<<<< HEAD
            # precomputed.dtable contains the ADC table
            # ADC table shape (self.n_subvectors, self.pq_codec.n_clusters)
            # precomputed.adist(codes) computes [d(query,c) for c in codes]
            dists = precomputed.adist(codes)
            # compute_dist(query_adctable, codes)
            # len(dists) == len(codes) elements
            #import pdb; pdb.set_trace()

            # precomputed.adist(codes) is equivalent to dist_pqcode_to_codebooks
            #dists = dist_pqcodes_to_codebooks(self.n_subvectors, self.pq_codec.codebooks, codes )

            dists = np.expand_dims(dists, axis=0)

            _topk_sims, indices = top_k(dists, k=k)
            _topk_ids = np.take_along_axis(doc_ids, indices, axis=1)

            topk_sims.append(_topk_sims)
            topk_ids.append(_topk_ids)

        topk_sims = np.hstack(topk_sims)
        topk_ids = np.hstack(topk_ids)


        idx = topk_sims.argsort(axis=1)[:, :k]
        topk_sims = np.take_along_axis(topk_sims, idx, axis=1)
        topk_ids = np.take_along_axis(topk_ids, idx, axis=1)
        return topk_sims, topk_ids

    def search_cells(
=======
    def search(
>>>>>>> e74583c3
        self,
        docs: DocumentArray,
        conditions: Optional[list] = None,
        limit: int = 10,
        **kwargs,
    ):
<<<<<<< HEAD
        topk_dists, topk_ids = [], []

        for x, cell_idx in zip(query, cells):
            # computes the adc table between each query and the sub codebooks of each subspace
            precomputed = self.pq_codec.precompute_adc(x)
            # precomputed.dtable.shape will be a (self.n_subvectors, self.pq_codec.n_clusters)

            dist, ids = self.ivfpq_topk(
                precomputed, cells=cell_idx, conditions=conditions, k=k
            )

            topk_dists.append(dist)
            topk_ids.append(ids)

        topk_dists = np.concatenate(topk_dists, axis=0)
        topk_ids = np.concatenate(topk_ids, axis=0)

        return topk_dists, topk_ids

    def search(self, query: 'np.ndarray', conditions: Optional[list] = [], k: int = 10):
=======
        query = docs.embeddings
>>>>>>> e74583c3
        n_data, _ = self._sanity_check(query)

        assert 0 < limit <= 1024

        if self.vq_codec:
            vq_codebook = self.vq_codec.codebook
            # find n_probe closest cells
            dists = cdist(query, vq_codebook, metric=self.metric.name.lower())
            dists, cells = top_k(dists, k=self.n_probe)
        else:
            cells = np.zeros((n_data, 1), dtype=np.int64)

        # if self.use_smart_probing and self.n_probe > 1:
        #     p = -topk_sims.abs().sqrt()
        #     p = torch.softmax(p / self.smart_probing_temperature, dim=-1)
        #
        #     # p_norm = p.norm(dim=-1)
        #     # sqrt_d = self.n_probe ** 0.5
        #     # score = 1 - (p_norm * sqrt_d - 1) / (sqrt_d - 1) - 1e-6
        #     # n_probe_list = torch.ceil(score * (self.n_probe) ).long()
        #
        #     max_n_probe = torch.tensor(self.n_probe, device=self.device)
        #     normalized_entropy = - torch.sum(p * torch.log2(p) / torch.log2(max_n_probe), dim=-1)
        #     n_probe_list = torch.ceil(normalized_entropy * max_n_probe).long()
        # else:
        #     n_probe_list = None
        #
<<<<<<< HEAD
        return self.search_cells(
=======

        match_dists, match_docs = self.search_cells(
>>>>>>> e74583c3
            query=query,
            cells=cells,
            conditions=conditions,
            limit=limit,
        )

        for doc, matches in zip(docs, match_docs):
            doc.matches = matches

    def encode(self, x: np.ndarray):
        n_data, _ = self._sanity_check(x)
        y = self.pq_codec.encode(x)
        return y

    def decode(self, x):
        assert len(x.shape) == 2
        assert x.shape[1] == self.n_subvectors
        return self.pq_codec.decode(x)

    @property
    def use_smart_probing(self):
        return self._use_smart_probing

    @use_smart_probing.setter
    def use_smart_probing(self, value):
        assert type(value) is bool
        self._use_smart_probing = value

    @property
    def smart_probing_temperature(self):
        return self._smart_probing_temperature

    @smart_probing_temperature.setter
    def smart_probing_temperature(self, value):
        assert value > 0
        assert self.use_smart_probing, 'set use_smart_probing to True first'
        self._smart_probing_temperature = value<|MERGE_RESOLUTION|>--- conflicted
+++ resolved
@@ -140,69 +140,14 @@
 
         return super(PQLite, self).update(x, assigned_cells, docs)
 
-<<<<<<< HEAD
-            # precomputed.dtable contains the ADC table
-            # ADC table shape (self.n_subvectors, self.pq_codec.n_clusters)
-            # precomputed.adist(codes) computes [d(query,c) for c in codes]
-            dists = precomputed.adist(codes)
-            # compute_dist(query_adctable, codes)
-            # len(dists) == len(codes) elements
-            #import pdb; pdb.set_trace()
-
-            # precomputed.adist(codes) is equivalent to dist_pqcode_to_codebooks
-            #dists = dist_pqcodes_to_codebooks(self.n_subvectors, self.pq_codec.codebooks, codes )
-
-            dists = np.expand_dims(dists, axis=0)
-
-            _topk_sims, indices = top_k(dists, k=k)
-            _topk_ids = np.take_along_axis(doc_ids, indices, axis=1)
-
-            topk_sims.append(_topk_sims)
-            topk_ids.append(_topk_ids)
-
-        topk_sims = np.hstack(topk_sims)
-        topk_ids = np.hstack(topk_ids)
-
-
-        idx = topk_sims.argsort(axis=1)[:, :k]
-        topk_sims = np.take_along_axis(topk_sims, idx, axis=1)
-        topk_ids = np.take_along_axis(topk_ids, idx, axis=1)
-        return topk_sims, topk_ids
-
-    def search_cells(
-=======
     def search(
->>>>>>> e74583c3
         self,
         docs: DocumentArray,
         conditions: Optional[list] = None,
         limit: int = 10,
         **kwargs,
     ):
-<<<<<<< HEAD
-        topk_dists, topk_ids = [], []
-
-        for x, cell_idx in zip(query, cells):
-            # computes the adc table between each query and the sub codebooks of each subspace
-            precomputed = self.pq_codec.precompute_adc(x)
-            # precomputed.dtable.shape will be a (self.n_subvectors, self.pq_codec.n_clusters)
-
-            dist, ids = self.ivfpq_topk(
-                precomputed, cells=cell_idx, conditions=conditions, k=k
-            )
-
-            topk_dists.append(dist)
-            topk_ids.append(ids)
-
-        topk_dists = np.concatenate(topk_dists, axis=0)
-        topk_ids = np.concatenate(topk_ids, axis=0)
-
-        return topk_dists, topk_ids
-
-    def search(self, query: 'np.ndarray', conditions: Optional[list] = [], k: int = 10):
-=======
         query = docs.embeddings
->>>>>>> e74583c3
         n_data, _ = self._sanity_check(query)
 
         assert 0 < limit <= 1024
@@ -230,12 +175,7 @@
         # else:
         #     n_probe_list = None
         #
-<<<<<<< HEAD
-        return self.search_cells(
-=======
-
         match_dists, match_docs = self.search_cells(
->>>>>>> e74583c3
             query=query,
             cells=cells,
             conditions=conditions,
