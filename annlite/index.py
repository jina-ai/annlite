import hashlib
import logging
<<<<<<< HEAD
import os
=======
>>>>>>> f4bbc495
import platform
import warnings
from pathlib import Path
from typing import TYPE_CHECKING, Dict, List, Optional, Union

import numpy as np
from docarray.math.ndarray import to_numpy_array
from loguru import logger

if TYPE_CHECKING:
    from docarray import DocumentArray

from .container import CellContainer
from .core import PQCodec, ProjectorCodec, VQCodec
from .enums import Metric
from .filter import Filter
from .helper import setup_logging
from .math import cdist, top_k

MAX_TRAINING_DATA_SIZE = 10240


class AnnLite(CellContainer):
    """:class:`AnnLite` is an approximate nearest neighbor search library.

    To create a :class:`AnnLite` object, simply:

        .. highlight:: python
        .. code-block:: python
            ann = AnnLite(256, metric='cosine')

    :param n_dim: dimensionality of input vectors. there are 2 constraints on dim:
            (1) it needs to be divisible by n_subvectors; (2) it needs to be a multiple of 4.*
    :param metric: distance metric type, can be 'euclidean', 'inner_product', or 'cosine'.
    :param n_subvectors: number of sub-quantizers, essentially this is the byte size of
            each quantized vector, default is None.
    :param n_cells:  number of coarse quantizer clusters, default is 1.
    :param n_probe: number of cells to search for each query, default is 16.
    :param n_components: number of components to keep.
    :param initial_size: initial capacity assigned to each voronoi cell of coarse quantizer.
            ``n_cells * initial_size`` is the number of vectors that can be stored initially.
            if any cell has reached its capacity, that cell will be automatically expanded.
            If you need to add vectors frequently, a larger value for init_size is recommended.
    :param columns: the columns to be indexed for fast filtering, default is None.
    :param filterable_attrs: a dict of attributes to be indexed for fast filtering, default is None.
            The key is the attribute name, and the value is the attribute type. And it only works when ``columns`` is None.
    :param data_path: path to the directory where the data is stored.
    :param create_if_missing: if False, do not create the directory path if it is missing.
    :param read_only: if True, the index is not writable.
    :param verbose: if True, will print the debug logging info.

    .. note::
        Remember that the shape of any tensor that contains data points has to be `[n_data, dim]`.
    """

    def __init__(
        self,
        n_dim: int,
        metric: Union[str, Metric] = 'cosine',
        n_cells: int = 1,
        n_subvectors: Optional[int] = None,
        n_clusters: Optional[int] = 256,
        n_probe: int = 16,
        n_components: Optional[int] = None,
        initial_size: Optional[int] = None,
        expand_step_size: int = 10240,
        columns: Optional[Union[Dict, List]] = None,
        filterable_attrs: Optional[Dict] = None,
        data_path: Union[Path, str] = Path('./data'),
        create_if_missing: bool = True,
        read_only: bool = False,
        verbose: bool = False,
        **kwargs,
    ):
        setup_logging(verbose)

        if 'dim' in kwargs:
            warnings.warn(
                'The argument `dim` will be deprecated, please use `n_dim` instead.'
            )
            n_dim = kwargs['dim']

        if n_subvectors:
            assert (
                n_dim % n_subvectors == 0
            ), '"n_dim" needs to be divisible by "n_subvectors"'
        self.n_dim = n_dim
        self.n_components = n_components
        self.n_subvectors = n_subvectors
        self.n_clusters = n_clusters
        self.n_probe = max(n_probe, n_cells)
        self.n_cells = n_cells

        if isinstance(metric, str):
            metric = Metric.from_string(metric)
        self.metric = metric

        self._use_smart_probing = True

        self.read_only = read_only

        data_path = Path(data_path)
        if create_if_missing:
            data_path.mkdir(parents=True, exist_ok=True)
        self.data_path = data_path

        self.projector_codec = None
        if self._projector_codec_path.exists():
            logger.info(
                f'Load pre-trained projector codec (n_components={self.n_components}) from {self.model_path}'
            )
            self.projector_codec = ProjectorCodec.load(self._projector_codec_path)
        elif n_components:
            logger.info(
                f'Initialize Projector codec (n_components={self.n_components})'
            )
            self.projector_codec = ProjectorCodec(n_dim, n_components=self.n_components)

        self.vq_codec = None
        if self._vq_codec_path.exists():
            logger.info(
                f'Load trained VQ codec (K={self.n_cells}) from {self.model_path}'
            )
            self.vq_codec = VQCodec.load(self._vq_codec_path)
        elif n_cells > 1:
            logger.info(f'Initialize VQ codec (K={self.n_cells})')
            self.vq_codec = VQCodec(self.n_cells, metric=self.metric)

        self.pq_codec = None
        if self._pq_codec_path.exists():
            logger.info(
                f'Load trained PQ codec (n_subvectors={self.n_subvectors}) from {self.model_path}'
            )
            self.pq_codec = PQCodec.load(self._pq_codec_path)
        elif n_subvectors:
            logger.info(f'Initialize PQ codec (n_subvectors={self.n_subvectors})')
            self.pq_codec = PQCodec(
                dim=n_dim
                if not self.projector_codec
                else self.projector_codec.n_components,
                n_subvectors=self.n_subvectors,
                n_clusters=self.n_clusters,
                metric=self.metric,
            )

        if columns is not None:
            if filterable_attrs:
                logger.warning('`filterable_attrs` will be overwritten by `columns`.')

            filterable_attrs = {}
            for n, t in columns.items() if isinstance(columns, dict) else columns:
                filterable_attrs[n] = t

        super(AnnLite, self).__init__(
            n_dim,
            metric=metric,
            projector_codec=self.projector_codec,
            pq_codec=self.pq_codec,
            n_cells=n_cells,
            initial_size=initial_size,
            expand_step_size=expand_step_size,
            filterable_attrs=filterable_attrs,
            data_path=data_path,
            **kwargs,
        )

        if not self.is_trained and self.total_docs > 0:
            # train the index from scratch based on the data in the data_path
            logger.info(f'Train the index by reading data from {self.data_path}')
            total_size = 0
            # TODO: add a progress bar
            for docs in self.documents_generator(0, batch_size=1024):
                x = to_numpy_array(docs.embeddings)
                total_size += x.shape[0]
                self.partial_train(x, auto_save=True, force_train=True)
                if total_size >= MAX_TRAINING_DATA_SIZE:
                    break
            logger.info(f'Total training data size: {total_size}')

    def _sanity_check(self, x: 'np.ndarray'):
        assert x.ndim == 2, 'inputs must be a 2D array'
        assert (
            x.shape[1] == self.n_dim
        ), f'inputs must have the same dimension as the index , got {x.shape[1]}, expected {self.n_dim}'

        return x.shape

    def train(self, x: 'np.ndarray', auto_save: bool = True, force_train: bool = False):
        """Train the index with the given data.

        :param x: the ndarray data for training.
        :param auto_save: if False, will not dump the trained model to ``model_path``.
        :param force_train: if True, enforce to retrain the model, and overwrite the model if ``auto_save=True``.
        """
        n_data, _ = self._sanity_check(x)

        if self.is_trained and not force_train:
            logger.warning(
                'The indexer has been trained or is not trainable. Please use ``force_train=True`` to retrain.'
            )
            return

        if self.projector_codec:
            logger.info(
                f'Start training Projector codec (n_components={self.n_components}) with {n_data} data...'
            )
            self.projector_codec.fit(x)

        if self.vq_codec:
            logger.info(
                f'Start training VQ codec (K={self.n_cells}) with {n_data} data...'
            )
            self.vq_codec.fit(x)

        if self.pq_codec:
            logger.info(
                f'Start training PQ codec (n_subvectors={self.n_subvectors}) with {n_data} data...'
            )
            self.pq_codec.fit(x)

        logger.info(f'The annlite is successfully trained!')

        if auto_save:
            self.dump_model()

    def partial_train(
        self, x: np.ndarray, auto_save: bool = True, force_train: bool = False
    ):
        """Partially train the index with the given data.

        :param x: the ndarray data for training.
        :param auto_save: if False, will not dump the trained model to ``model_path``.
        :param force_train: if True, enforce to retrain the model, and overwrite the model if ``auto_save=True``.

        """
        n_data, _ = self._sanity_check(x)

        if self.is_trained and not force_train:
            logger.warning(
                'The annlite has been trained or is not trainable. Please use ``force_train=True`` to retrain.'
            )
            return

        if self.projector_codec:
            logging.info(
                f'Partial training Projector codec (n_components={self.n_components}) with {n_data} data...'
            )
            self.projector_codec.partial_fit(x)

        if self.vq_codec:
            logger.info(
                f'Partial training VQ codec (K={self.n_cells}) with {n_data} data...'
            )
            self.vq_codec.partial_fit(x)

        if self.pq_codec:
            logger.info(
                f'Partial training PQ codec (n_subvectors={self.n_subvectors}) with {n_data} data...'
            )
            self.pq_codec.partial_fit(x)

        if auto_save:
            self.dump_model()

    def index(self, docs: 'DocumentArray', **kwargs):
        """Add the documents to the index.

        :param docs: the document array to be indexed.
        """

        if self.read_only:
            logger.error('The indexer is readonly, cannot add new documents')
            return

        if not self.is_trained:
            raise RuntimeError(f'The indexer is not trained, cannot add new documents')

        x = to_numpy_array(docs.embeddings)
        n_data, _ = self._sanity_check(x)

        assigned_cells = (
            self.vq_codec.encode(x)
            if self.vq_codec
            else np.zeros(n_data, dtype=np.int64)
        )
        return super(AnnLite, self).insert(x, assigned_cells, docs)

    def update(
        self,
        docs: 'DocumentArray',
        raise_errors_on_not_found: bool = False,
        insert_if_not_found: bool = True,
        **kwargs,
    ):
        """Update the documents in the index.

        :param insert_if_not_found: whether to raise error when updated id is not found.
        :param raise_errors_on_not_found: whether to raise exception when id not found.
        :param docs: the document array to be updated.
        """
        if self.read_only:
            logger.error('The indexer is readonly, cannot update documents')
            return

        if not self.is_trained:
            raise RuntimeError(f'The indexer is not trained, cannot add new documents')

        x = to_numpy_array(docs.embeddings)
        n_data, _ = self._sanity_check(x)

        assigned_cells = (
            self.vq_codec.encode(x)
            if self.vq_codec
            else np.zeros(n_data, dtype=np.int64)
        )

        return super(AnnLite, self).update(
            x,
            assigned_cells,
            docs,
            raise_errors_on_not_found=raise_errors_on_not_found,
            insert_if_not_found=insert_if_not_found,
        )

    def search(
        self,
        docs: 'DocumentArray',
        filter: Optional[dict] = None,
        limit: int = 10,
        include_metadata: bool = True,
        **kwargs,
    ):
        """Search the index, and attach matches to the query Documents in `docs`

        :param docs: the document array to be searched.
        :param filter: the filter to be applied to the search.
        :param limit: the number of results to get for each query document in search
        :param include_metadata: whether to return document metadata in response.
        """
        if not self.is_trained:
            raise RuntimeError(f'The indexer is not trained, cannot add new documents')

        query_np = to_numpy_array(docs.embeddings)

        match_dists, match_docs = self.search_by_vectors(
            query_np, filter=filter, limit=limit, include_metadata=include_metadata
        )

        for doc, matches in zip(docs, match_docs):
            doc.matches = matches

    def search_by_vectors(
        self,
        query_np: 'np.ndarray',
        filter: Optional[dict] = None,
        limit: int = 10,
        include_metadata: bool = True,
    ):
        """Search the index by vectors, and return the matches.

        :param query_np: the query vectors.
        :param filter: the filter to be applied to the search.
        :param limit: the number of results to get for each query document in search
        :param include_metadata: whether to return document metadata in response.
        """

        cells = self._cell_selection(query_np, limit)
        where_clause, where_params = Filter(filter or {}).parse_where_clause()

        match_dists, match_docs = self.search_cells(
            query=query_np,
            cells=cells,
            where_clause=where_clause,
            where_params=where_params,
            limit=limit,
            include_metadata=include_metadata,
        )
        return match_dists, match_docs

    def filter(
        self,
        filter: Dict,
        limit: int = 10,
        offset: int = 0,
        order_by: Optional[str] = None,
        ascending: bool = True,
        include_metadata: bool = True,
    ):
        """Find the documents by the filter.

        :param filter: the filter to be applied to the search.
        :param limit: the number of results.
        :param offset: the offset of the results.
        :param order_by: the field to order the results.
        :param ascending: whether to order the results in ascending order.
        :param include_metadata: whether to return document metadata in response.
        """
        cells = [x for x in range(self.n_cells)]
        where_clause, where_params = Filter(filter or {}).parse_where_clause()

        match_docs = self.filter_cells(
            cells=cells,
            where_clause=where_clause,
            where_params=where_params,
            limit=limit,
            offset=offset,
            order_by=order_by,
            ascending=ascending,
            include_metadata=include_metadata,
        )
        if limit > 0:
            return match_docs[:limit]
        return match_docs

    def get_doc_by_id(self, doc_id: str):
        """Get the document by id.

        :param doc_id: the document id.
        """

        return self._get_doc_by_id(doc_id)

    def get_docs(
        self,
        filter: Optional[dict] = None,
        limit: int = 10,
        offset: int = 0,
        order_by: Optional[str] = None,
        ascending: bool = True,
    ):
        """Get the documents.

        :param filter: the filter to be applied to the search.
        :param limit: the number of results.
        :param offset: the offset of the results.
        :param order_by: the field to order the results.
        :param ascending: whether to order the results in ascending order. It only works when `order_by` is specified.
        """

        return self.filter(
            filter=filter,
            limit=limit,
            offset=offset,
            order_by=order_by,
            ascending=ascending,
            include_metadata=True,
        )

    def _cell_selection(self, query_np, limit):
        n_data, _ = self._sanity_check(query_np)

        if self.vq_codec:
            dists = cdist(
                query_np, self.vq_codec.codebook, metric=self.metric.name.lower()
            )
            dists, cells = top_k(dists, k=self.n_probe)
        else:
            cells = np.zeros((n_data, 1), dtype=np.int64)

        # if self.use_smart_probing and self.n_probe > 1:
        #     p = -topk_sims.abs().sqrt()
        #     p = torch.softmax(p / self.smart_probing_temperature, dim=-1)
        #
        #     # p_norm = p.norm(dim=-1)
        #     # sqrt_d = self.n_probe ** 0.5
        #     # score = 1 - (p_norm * sqrt_d - 1) / (sqrt_d - 1) - 1e-6
        #     # n_probe_list = torch.ceil(score * (self.n_probe) ).long()
        #
        #     max_n_probe = torch.tensor(self.n_probe, device=self.device)
        #     normalized_entropy = - torch.sum(p * torch.log2(p) / torch.log2(max_n_probe), dim=-1)
        #     n_probe_list = torch.ceil(normalized_entropy * max_n_probe).long()
        # else:
        #     n_probe_list = None
        return cells

    def search_numpy(
        self,
        query_np: 'np.ndarray',
        filter: Dict = {},
        limit: int = 10,
        **kwargs,
    ):
        """Search the index and return distances to the query and ids of the closest documents.

        :param query_np: matrix containing query vectors as rows
        :param filter: the filtering conditions
        :param limit: the number of results to get for each query document in search
        """

        if not self.is_trained:
            raise RuntimeError(f'The indexer is not trained, cannot add new documents')

        dists, doc_ids = self._search_numpy(query_np, filter, limit)
        return dists, doc_ids

    def _search_numpy(self, query_np: 'np.ndarray', filter: Dict = {}, limit: int = 10):
        """Search approximate nearest vectors in different cells, returns distances and ids

        :param query_np: matrix containing query vectors as rows
        :param filter: the filtering conditions
        :param limit: the number of results to get for each query document in search
        """
        cells = self._cell_selection(query_np, limit)
        where_clause, where_params = Filter(filter).parse_where_clause()

        dists, ids = self._search_cells(
            query=query_np,
            cells=cells,
            where_clause=where_clause,
            where_params=where_params,
            limit=limit,
        )
        return dists, ids

    def delete(
        self,
        docs: Union['DocumentArray', List[str]],
        raise_errors_on_not_found: bool = False,
    ):
        """Delete entries from the index by id

        :param raise_errors_on_not_found: whether to raise exception when id not found.
        :param docs: the documents to delete
        """

        super().delete(
            docs if isinstance(docs, list) else docs[:, 'id'], raise_errors_on_not_found
        )

    def clear(self):
        """Clear the whole database"""
        for cell_id in range(self.n_cells):
            self.vec_index(cell_id).reset()
            self.cell_table(cell_id).clear()
            self.doc_store(cell_id).clear()
        self.meta_table.clear()

    def close(self):
        for cell_id in range(self.n_cells):
            self.doc_store(cell_id).close()

    def encode(self, x: 'np.ndarray'):
        n_data, _ = self._sanity_check(x)

        if self.projector_codec:
            x = self.projector_codec.encode(x)

        if self.vq_codec:
            x = self.pq_codec.encode(x)

        return x

    def decode(self, x: 'np.ndarray'):
        assert len(x.shape) == 2
        assert x.shape[1] == self.n_subvectors

        if self.pq_codec:
            x = self.pq_codec.decode(x)

        if self.projector_codec:
            x = self.projector_codec.decode(x)

        return x

    @property
    def params_hash(self):
        model_metas = (
            f'n_dim: {self.n_dim} '
            f'metric: {self.metric} '
            f'n_cells: {self.n_cells} '
            f'n_components: {self.n_components} '
            f'n_subvectors: {self.n_subvectors}'
        )
        return hashlib.md5(f'{model_metas}'.encode()).hexdigest()

    @property
    def model_path(self):
        return self.data_path / f'parameters-{self.params_hash}'

    @property
    def _vq_codec_path(self):
        return self.model_path / f'vq_codec.params'

    @property
    def _pq_codec_path(self):
        return self.model_path / f'pq_codec.params'

    @property
    def _projector_codec_path(self):
        return self.model_path / f'projector_codec.params'

    @property
    def index_hash(self):
        latest_commit = self.meta_table.get_latest_commit()
        date_time = latest_commit[-1] if latest_commit else None
        if date_time:
            if platform.system() == 'Windows':
                return date_time.isoformat('#', 'hours')
            return date_time.isoformat('#', 'seconds')

        return None

    @property
    def index_path(self):
        if self.index_hash:
            return (
                self.data_path
                / f'snapshot-{self.params_hash}'
                / f'{self.index_hash}-SNAPSHOT'
            )
        return None

    @property
    def snapshot_path(self):
        paths = list(
            (self.data_path / f'snapshot-{self.params_hash}').glob(f'*-SNAPSHOT')
        )
        if paths:
            return paths[0]
        return None

    @property
    def remote_store_client(self):
        try:
            import hubble

            client = hubble.Client(max_retries=None, jsonify=True)
            client.get_user_info()
            return client
        except Exception as ex:
            logger.error(f'Not login to hubble yet.')
            raise ex

    def backup(self, target_name: Optional[str] = None):
        if not target_name:
            self.dump_index()
        else:
            self._backup_index_to_remote(target_name)

    def restore(self, source_name: Optional[str] = None):
        if not source_name:
            if self.total_docs > 0:
                logger.info(f'restore Annlite from local')
                self._rebuild_index_from_local()
        else:
            logger.info(f'restore Annlite from artifact: {source_name}')
            self.close()
            self._rebuild_index_from_remote(source_name)

    def dump_model(self):
        logger.info(f'Save the parameters to {self.model_path}')
        self.model_path.mkdir(parents=True, exist_ok=True)
        if self.projector_codec:
            self.projector_codec.dump(self._projector_codec_path)
        if self.vq_codec:
            self.vq_codec.dump(self._vq_codec_path)
        if self.pq_codec:
            self.pq_codec.dump(self._pq_codec_path)

    def dump_index(self):
        logger.info(f'Save the indexer to {self.index_path}')
        try:
            self.index_path.mkdir(parents=True)

            for cell_id in range(self.n_cells):
                self.vec_index(cell_id).dump(self.index_path / f'cell_{cell_id}.hnsw')
                self.cell_table(cell_id).dump(self.index_path / f'cell_{cell_id}.db')
        except Exception as ex:
            logger.error(f'Failed to dump the indexer, {ex!r}')
            import shutil

            if self.index_path:
                shutil.rmtree(self.index_path)

    def dump(self):
        self.dump_model()
        self.dump_index()

    def _backup_index_to_remote(self, target_name: str):
        import shutil

        self.close()

        art_list = self.remote_store_client.list_artifacts(
            filter={'metaData.name': target_name}
        )
        if len(art_list['data']) > 0:
            raise RuntimeError(
                f'The documents with the same name already exist. Please: '
                '(1) Delete the existed documents from hubble (2) Rename and upload again.'
            )
        else:
            logger.info(f'Upload the database `{target_name}` to remote.')
            output_path = shutil.make_archive(
                os.path.join(str(self.data_path.parent), f'{target_name}'),
                'zip',
                str(self.data_path.parent),
                str(self.data_path).split('/')[-1],
            )
            self.remote_store_client.upload_artifact(
                f=output_path,
                metadata={
                    'name': target_name,
                    'type': 'database',
                    'cell': 'all',
                },
            )
            Path(output_path).unlink()

            logger.info(f'Upload the indexer `{target_name}` to remote')
            self.dump_index()
            for cell_id in range(self.n_cells):
                self.remote_store_client.upload_artifact(
                    f=str(self.index_path / f'cell_{cell_id}.hnsw'),
                    metadata={
                        'name': target_name,
                        'type': 'hnsw',
                        'cell': cell_id,
                    },
                    show_progress=True,
                )
                self.remote_store_client.upload_artifact(
                    f=str(self.index_path / f'cell_{cell_id}.db'),
                    metadata={
                        'name': target_name,
                        'type': 'cell_table',
                        'cell': cell_id,
                    },
                    show_progress=True,
                )
            shutil.rmtree(self.index_path)

    def _rebuild_index_from_local(self):
        if self.snapshot_path:
            logger.info(f'Load the indexer from snapshot {self.snapshot_path}')
            for cell_id in range(self.n_cells):
                self.vec_index(cell_id).load(
                    self.snapshot_path / f'cell_{cell_id}.hnsw'
                )
                self.cell_table(cell_id).load(self.snapshot_path / f'cell_{cell_id}.db')
        else:
            logger.info(f'Rebuild the indexer from scratch')
            for cell_id in range(self.n_cells):
                cell_size = self.doc_store(cell_id).size

                if cell_size == 0:
                    continue  # skip empty cell

                logger.debug(
                    f'Rebuild the index of cell-{cell_id} ({cell_size} docs)...'
                )
                for docs in self.documents_generator(cell_id, batch_size=10240):
                    x = to_numpy_array(docs.embeddings)

                    assigned_cells = np.ones(len(docs), dtype=np.int64) * cell_id
                    super().insert(x, assigned_cells, docs, only_index=True)
                logger.debug(f'Rebuild the index of cell-{cell_id} done')

    def _rebuild_index_from_remote(self, source_name: str):
        import shutil

        art_list = self.remote_store_client.list_artifacts(
            filter={'metaData.name': source_name}
        )
        if len(art_list['data']) == 0:
            logger.info(f'The indexer `{source_name}` not found. ')
        else:
            logger.info(f'Load the indexer `{source_name}` from remote store')
            restore_path = self.data_path / 'restore'
            restore_path.mkdir(parents=True)
            for art in art_list['data']:
                for cell_id in range(self.n_cells):
                    if art['metaData']['cell'] == cell_id:
                        if art['metaData']['type'] == 'hnsw':
                            self.remote_store_client.download_artifact(
                                id=art['_id'],
                                f=str(restore_path / f'cell_{cell_id}.hnsw'),
                                show_progress=True,
                            )
                            self.vec_index(cell_id).load(
                                restore_path / f'cell_{cell_id}.hnsw'
                            )
                        elif art['metaData']['type'] == 'cell_table':
                            self.remote_store_client.download_artifact(
                                id=art['_id'],
                                f=str(restore_path / f'cell_{cell_id}.db'),
                                show_progress=True,
                            )
                            self.cell_table(cell_id).load(
                                restore_path / f'cell_{cell_id}.db'
                            )
                if art['metaData']['type'] == 'database':
                    logger.info(f'Load the database `{source_name}` from remote store')
                    input_path = str(self.data_path.parent / f'{source_name}.zip')
                    self.remote_store_client.download_artifact(
                        id=art['_id'],
                        f=input_path,
                        show_progress=True,
                    )
                    shutil.unpack_archive(input_path, self.data_path.parent)
                    self._rebuild_database()
                    Path(input_path).unlink()
            shutil.rmtree(restore_path)

    @property
    def is_trained(self):
        if self.projector_codec and (not self.projector_codec.is_trained):
            return False
        if self.vq_codec and (not self.vq_codec.is_trained):
            return False
        if self.pq_codec and (not self.pq_codec.is_trained):
            return False
        return True

    @property
    def use_smart_probing(self):
        return self._use_smart_probing

    @use_smart_probing.setter
    def use_smart_probing(self, value):
        assert type(value) is bool
        self._use_smart_probing = value

    @property
    def stat(self):
        """Get information on status of the indexer."""
        return {
            'total_docs': self.total_docs,
            'index_size': self.index_size,
            'n_cells': self.n_cells,
            'n_dim': self.n_dim,
            'n_components': self.n_components,
            'metric': self.metric.name,
            'is_trained': self.is_trained,
        }

    # @property
    # def smart_probing_temperature(self):
    #     return self._smart_probing_temperature
    #
    # @smart_probing_temperature.setter
    # def smart_probing_temperature(self, value):
    #     assert value > 0
    #     assert self.use_smart_probing, 'set use_smart_probing to True first'
    #     self._smart_probing_temperature = value<|MERGE_RESOLUTION|>--- conflicted
+++ resolved
@@ -1,9 +1,6 @@
 import hashlib
 import logging
-<<<<<<< HEAD
 import os
-=======
->>>>>>> f4bbc495
 import platform
 import warnings
 from pathlib import Path
