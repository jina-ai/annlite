--- conflicted
+++ resolved
@@ -38,22 +38,12 @@
         self.metric = metric
         self.n_cells = n_cells
         self.data_path = data_path
-
-<<<<<<< HEAD
-        # if pq_codec is not None:
-        #     self._vec_indexes = [
-        #         PQIndex(
-        #             dim,
-        #             pq_codec,
-        #             metric=metric,
-        #             initial_size=initial_size,
-        #             expand_step_size=expand_step_size,
-        #             expand_mode=expand_mode,
-        #             **kwargs,
-        #         )
-        #         for _ in range(n_cells)
-        #     ]
-        # else:
+        
+        self._pq_codec = pq_codec
+        self._projector_codec = projector_codec
+
+        self.n_components = projector_codec.n_components if projector_codec else None
+
         self._vec_indexes = [
             HnswIndex(
                 dim,
@@ -66,38 +56,6 @@
             )
             for _ in range(n_cells)
         ]
-=======
-        self._pq_codec = pq_codec
-        self._projector_codec = projector_codec
-
-        self.n_components = projector_codec.n_components if projector_codec else None
-
-        if pq_codec is not None:
-            self._vec_indexes = [
-                PQIndex(
-                    self.n_components or dim,
-                    pq_codec,
-                    metric=metric,
-                    initial_size=initial_size,
-                    expand_step_size=expand_step_size,
-                    expand_mode=expand_mode,
-                    **kwargs,
-                )
-                for _ in range(n_cells)
-            ]
-        else:
-            self._vec_indexes = [
-                HnswIndex(
-                    dim=self.n_components or dim,
-                    metric=metric,
-                    initial_size=initial_size,
-                    expand_step_size=expand_step_size,
-                    expand_mode=expand_mode,
-                    **kwargs,
-                )
-                for _ in range(n_cells)
-            ]
->>>>>>> ad5a5fe3
 
         self._doc_stores = [
             DocStorage(
