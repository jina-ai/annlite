--- conflicted
+++ resolved
@@ -80,7 +80,6 @@
 
         self.logger = JinaLogger(getattr(self.metas, 'name', self.__class__.__name__))
 
-<<<<<<< HEAD
         config = {
             'n_dim': n_dim,
             'metric': metric,
@@ -91,20 +90,6 @@
             'columns': columns,
         }
         self._index = DocumentArray(storage='annlite', config=config)
-=======
-        self._index = AnnLite(
-            n_dim=n_dim,
-            metric=metric,
-            columns=columns,
-            filterable_attrs=filterable_attrs,
-            ef_construction=ef_construction,
-            ef_query=ef_query,
-            max_connection=max_connection,
-            data_path=self.workspace or './workspace',
-            serialize_config=serialize_config or {},
-            **kwargs,
-        )
->>>>>>> 0aa07863
 
         # start indexing thread in background to group indexing requests
         # together and perform batch indexing at once
