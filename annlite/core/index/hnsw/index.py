import math
<<<<<<< HEAD
from argparse import ArgumentError
from functools import wraps
from typing import TYPE_CHECKING, List, Optional, Union
=======
import os.path
from pathlib import Path
from typing import List, Optional, Union
>>>>>>> 157a1a9c

import numpy as np
from loguru import logger

from annlite.hnsw_bind import Index

from ....enums import Metric
from ....math import EPS
from ..base import BaseIndex

if TYPE_CHECKING:  # pragma: no cover
    from ...codec.base import BaseCodec


def pre_process(f):
    def dim_check_reshape(x: np.ndarray, dim):
        _dim = x.shape[-1]
        assert (
            _dim == dim
        ), f'the query embedding dimension does not match with index dimension: {_dim} vs {dim}'
        if len(x.shape) not in [1, 2]:
            raise ArgumentError('data embedding must be a 1d/2d array')
        elif len(x.shape) == 1:
            return x.reshape(1, -1)
        else:
            return x

    def l2_normalize(x: np.ndarray):
        return x / (np.sum(x**2, 1) ** 0.5 + EPS).reshape(-1, 1)

    @wraps(f)
    def pre_processed(self: 'HnswIndex', x: np.ndarray, *args, **kwargs):
        x = dim_check_reshape(x, self.dim)
        if self.normalization_enable and not self.pq_enable:
            x = l2_normalize(x)
        elif self.pq_enable:
            if not self.pq_codec.is_trained:
                raise RuntimeError(
                    'Please train the PQ before using HNSW quantization backend'
                )
            elif not self._set_backend_pq:
                self._index.loadPQ(self.pq_codec)
                self._set_backend_pq = True
            x = self.pq_codec.encode(x)
        return f(self, x, *args, **kwargs)

    return pre_processed


class HnswIndex(BaseIndex):
    def __init__(
        self,
        dim: int,
        dtype: np.dtype = np.float32,
        metric: Metric = Metric.COSINE,
        ef_construction: int = 200,
        ef_search: int = 50,
        max_connection: int = 16,
<<<<<<< HEAD
        pq_codec: Optional['BaseCodec'] = None,
=======
        index_file: Optional[Union[str, Path]] = None,
>>>>>>> 157a1a9c
        **kwargs,
    ):
        """
        :param dim: The dimensionality of vectors to index
        :param index_file: A file-like object or a string containing a file name.
        :param metric: Distance metric type, can be 'euclidean', 'inner_product', or 'cosine'
        :param ef_construction: the size of the dynamic list for the nearest neighbors (used during the building).
        :param ef_search: the size of the dynamic list for the nearest neighbors (used during the search).
        :param max_connection: The number of bi-directional links created for every new element during construction.
                    Reasonable range for M is 2-100.
        """
        super().__init__(dim, dtype=dtype, metric=metric, **kwargs)

        self.ef_construction = ef_construction
        self.ef_search = ef_search
        self.max_connection = max_connection
<<<<<<< HEAD
        self.pq_codec = pq_codec
        self._set_backend_pq = False
=======
        self.index_file = index_file

>>>>>>> 157a1a9c
        self._init_hnsw_index()

    def _init_hnsw_index(self):
        self._index = Index(space=self.space_name, dim=self.dim)
<<<<<<< HEAD
        if self.pq_codec is not None and self.pq_codec.is_trained:
            self._index.init_index(
                max_elements=self.capacity,
                ef_construction=self.ef_construction,
                M=self.max_connection,
                pq_codec=self.pq_codec,
            )
            self._set_backend_pq = True
        else:
=======
        if self.index_file and os.path.exists(self.index_file):
            logger.info(
                f'indexer will be loaded from {self.index_file}',
            )
            self.load_index(self.index_file)
        else:
            if self.index_file:
                raise FileNotFoundError(
                    f'index path: {self.index_file} does not exist',
                )
>>>>>>> 157a1a9c
            self._index.init_index(
                max_elements=self.capacity,
                ef_construction=self.ef_construction,
                M=self.max_connection,
<<<<<<< HEAD
                pq_codec=None,
            )
            self._set_backend_pq = False
        self._index.set_ef(self.ef_search)
=======
            )
            self._index.set_ef(self.ef_search)

    def load_index(self, index_file: Union[str, Path]):
        self._index.load_index(index_file)

    def save_index(self, index_file: Union[str, Path]):
        self._index.save_index(index_file)
>>>>>>> 157a1a9c

    @pre_process
    def add_with_ids(self, x: 'np.ndarray', ids: List[int]):
        max_id = max(ids) + 1
        if max_id > self.capacity:
            expand_steps = math.ceil(max_id / self.expand_step_size)
            self._expand_capacity(expand_steps * self.expand_step_size)

        self._index.add_items(x, ids=ids)

    @pre_process
    def search(
        self,
        query: 'np.ndarray',
        limit: int = 10,
        indices: Optional['np.ndarray'] = None,
    ):
        ef_search = max(self.ef_search, limit)
        self._index.set_ef(ef_search)

        if indices is not None:
            # TODO: add a smart strategy to speed up this case (bruteforce search would be better)
            if len(indices) < limit:
                limit = len(indices)
            ids, dists = self._index.knn_query_with_filter(
                query, filters=indices, k=limit
            )
        else:
            ids, dists = self._index.knn_query(query, k=limit)
        return dists[0], ids[0]

    def delete(self, ids: List[int]):
        raise RuntimeError(
            f'the deletion operation is not allowed for {self.__class__.__name__}!'
        )

    def update_with_ids(self, x: 'np.ndarray', ids: List[int], **kwargs):
        raise RuntimeError(
            f'the update operation is not allowed for {self.__class__.__name__}!'
        )

    def _expand_capacity(self, new_capacity: int):
        self._capacity = new_capacity
        self._index.resize_index(new_capacity)
        logger.debug(
            f'HNSW index capacity is expanded by {self.expand_step_size}',
        )

    def reset(self, capacity: Optional[int] = None):
        super().reset(capacity=capacity)
        self._init_hnsw_index()

    @property
    def size(self):
        return self._index.element_count

    @property
    def space_name(self):
        if self.metric == Metric.EUCLIDEAN:
            return 'l2'
        elif self.metric == Metric.INNER_PRODUCT:
            return 'ip'
        return 'cosine'

    @property
    def pq_enable(self):
        return self.pq_codec is not None

    @property
    def normalization_enable(self):
        return self.metric == Metric.COSINE<|MERGE_RESOLUTION|>--- conflicted
+++ resolved
@@ -1,13 +1,9 @@
 import math
-<<<<<<< HEAD
+import os.path
 from argparse import ArgumentError
 from functools import wraps
+from pathlib import Path
 from typing import TYPE_CHECKING, List, Optional, Union
-=======
-import os.path
-from pathlib import Path
-from typing import List, Optional, Union
->>>>>>> 157a1a9c
 
 import numpy as np
 from loguru import logger
@@ -66,11 +62,8 @@
         ef_construction: int = 200,
         ef_search: int = 50,
         max_connection: int = 16,
-<<<<<<< HEAD
         pq_codec: Optional['BaseCodec'] = None,
-=======
         index_file: Optional[Union[str, Path]] = None,
->>>>>>> 157a1a9c
         **kwargs,
     ):
         """
@@ -87,28 +80,14 @@
         self.ef_construction = ef_construction
         self.ef_search = ef_search
         self.max_connection = max_connection
-<<<<<<< HEAD
         self.pq_codec = pq_codec
         self._set_backend_pq = False
-=======
         self.index_file = index_file
 
->>>>>>> 157a1a9c
         self._init_hnsw_index()
 
     def _init_hnsw_index(self):
         self._index = Index(space=self.space_name, dim=self.dim)
-<<<<<<< HEAD
-        if self.pq_codec is not None and self.pq_codec.is_trained:
-            self._index.init_index(
-                max_elements=self.capacity,
-                ef_construction=self.ef_construction,
-                M=self.max_connection,
-                pq_codec=self.pq_codec,
-            )
-            self._set_backend_pq = True
-        else:
-=======
         if self.index_file and os.path.exists(self.index_file):
             logger.info(
                 f'indexer will be loaded from {self.index_file}',
@@ -119,26 +98,29 @@
                 raise FileNotFoundError(
                     f'index path: {self.index_file} does not exist',
                 )
->>>>>>> 157a1a9c
-            self._index.init_index(
-                max_elements=self.capacity,
-                ef_construction=self.ef_construction,
-                M=self.max_connection,
-<<<<<<< HEAD
-                pq_codec=None,
-            )
-            self._set_backend_pq = False
+            if self.pq_codec is not None and self.pq_codec.is_trained:
+                self._index.init_index(
+                    max_elements=self.capacity,
+                    ef_construction=self.ef_construction,
+                    M=self.max_connection,
+                    pq_codec=self.pq_codec,
+                )
+                self._set_backend_pq = True
+            else:
+                self._index.init_index(
+                    max_elements=self.capacity,
+                    ef_construction=self.ef_construction,
+                    M=self.max_connection,
+                    pq_codec=None,
+                )
+                self._set_backend_pq = False
         self._index.set_ef(self.ef_search)
-=======
-            )
-            self._index.set_ef(self.ef_search)
 
     def load_index(self, index_file: Union[str, Path]):
         self._index.load_index(index_file)
 
     def save_index(self, index_file: Union[str, Path]):
         self._index.save_index(index_file)
->>>>>>> 157a1a9c
 
     @pre_process
     def add_with_ids(self, x: 'np.ndarray', ids: List[int]):
