--- conflicted
+++ resolved
@@ -77,31 +77,21 @@
     assert all([x._index.pq_enable for x in pq_index._vec_indexes])
 
 
-<<<<<<< HEAD
-@pytest.mark.parametrize('n_clusters', [256])
-def test_hnsw_pq_search_multi_clusters(n_clusters, tmpfile, random_docs):
-    total_test = 100
-    topk = 10
-
-    X = random_docs.embeddings
-    N, Dim = X.shape
-    computed_dist = euclidean(X, X)
-    computed_labels = np.argsort(computed_dist, axis=1)[:, :topk]
-=======
 @pytest.mark.parametrize('n_clusters', [256, 512, 768])
 def test_hnsw_pq_search_multi_clusters(tmpdir, n_clusters, random_docs):
     total_test = 10
     topk = 50
 
     X = random_docs.embeddings
-    no_pq_index = AnnLite(D, data_path=tmpdir / 'no_pq_index')
->>>>>>> f142089a
+    N, Dim = X.shape
+    computed_dist = euclidean(X, X)
+    computed_labels = np.argsort(computed_dist, axis=1)[:, :topk]
 
     query = DocumentArray([Document(embedding=X[i]) for i in range(total_test)])
     test_query = DocumentArray([Document(embedding=X[i]) for i in range(total_test)])
 
     # HNSW search with float----------------------------------
-    no_pq_index = AnnLite(D, data_path=tmpfile + '_no_pq', metric='EUCLIDEAN')
+    no_pq_index = AnnLite(D, data_path=tmpdir / 'no_pq_index', metric='EUCLIDEAN')
 
     hnsw_s = time()
     no_pq_index.index(random_docs)
@@ -111,14 +101,8 @@
     no_pq_index.search(query, limit=topk)
     hnsw_d = time() - hnsw_s
     print(hnsw_d)
-    # ----------------------------------
-
-<<<<<<< HEAD
+    no_pq_index.close()
     # HNSW search with quantization---------------------------
-=======
-    no_pq_index.close()
-
->>>>>>> f142089a
     pq_index = AnnLite(
         D,
         data_path=tmpdir / 'pq_index',
