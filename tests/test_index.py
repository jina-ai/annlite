import operator
import random

import numpy as np
import pytest
from docarray import Document, DocumentArray

from annlite import AnnLite

N = 1000  # number of data points
Nq = 5
Nt = 2000
D = 128  # dimensionality / number of features
# pq params below -----------
n_clusters = 256
n_subvectors = 8
d_subvector = int(D / n_subvectors)

numeric_operators = {
    '$gte': operator.ge,
    '$gt': operator.gt,
    '$lte': operator.le,
    '$lt': operator.lt,
    '$eq': operator.eq,
    '$neq': operator.ne,
}

categorical_operators = {'$eq': operator.eq, '$neq': operator.ne}


@pytest.fixture
def annlite_index(tmpdir):
    Xt = np.random.random((Nt, D)).astype(
        np.float32
    )  # 2,000 128-dim vectors for training

    index = AnnLite(n_dim=D, data_path=tmpdir / 'annlite_test')
    return index


@pytest.fixture
def annlite_with_data(tmpdir):
    columns = [('x', float)]
    index = AnnLite(n_dim=D, columns=columns, data_path=tmpdir / 'annlite_test')

    X = np.random.random((N, D)).astype(
        np.float32
    )  # 10,000 128-dim vectors to be indexed

    docs = DocumentArray(
        [
            Document(id=f'{i}', embedding=X[i], tags={'x': random.random()})
            for i in range(N)
        ]
    )
    index.index(docs)
    return index


@pytest.fixture
def heterogenenous_da(tmpdir):
    prices = [10.0, 25.0, 50.0, 100.0]
    categories = ['comics', 'movies', 'audiobook']

    columns = [('price', float), ('category', str)]
    index = AnnLite(n_dim=D, columns=columns, data_path=tmpdir / 'annlite_test')

    X = np.random.random((N, D)).astype(
        np.float32
    )  # 10,000 128-dim vectors to be indexed
    docs = [
        Document(
            id=f'{i}',
            embedding=X[i],
            tags={
                'price': np.random.choice(prices),
                'category': np.random.choice(categories),
            },
        )
        for i in range(N)
    ]
    da = DocumentArray(docs)

    return da


<<<<<<< HEAD
@pytest.fixture
=======
>>>>>>> 23a9389b
def annlite_with_heterogeneous_tags(tmpdir, heterogenenous_da):

    columns = [('price', float), ('category', str)]
    index = AnnLite(n_dim=D, columns=columns, data_path=tmpdir / 'annlite_test')
    index.index(heterogenenous_da)
    return index


def test_index(annlite_index):
    X = np.random.random((N, D)).astype(
        np.float32
    )  # 10,000 128-dim vectors to be indexed

    docs = DocumentArray([Document(id=f'{i}', embedding=X[i]) for i in range(N)])
    annlite_index.index(docs)


@pytest.mark.parametrize('dtype', [np.int64, np.float32, np.float64])
def test_dtype(annlite_index, dtype):
    X = np.random.random((N, D)).astype(dtype)  # 10,000 128-dim vectors to be indexed

    docs = DocumentArray([Document(id=f'{i}', embedding=X[i]) for i in range(N)])
    annlite_index.index(docs)


def test_delete(annlite_with_data):
    annlite_with_data.delete(['0', '1'])


def test_update(annlite_with_data):
    X = np.random.random((5, D)).astype(np.float32)  # 5 128-dim vectors to be indexed
    docs = DocumentArray([Document(id=f'{i}', embedding=X[i]) for i in range(5)])
    annlite_with_data.update(docs)


def test_query(annlite_with_data):
    X = np.random.random((Nq, D)).astype(np.float32)  # a 128-dim query vector
    query = DocumentArray([Document(embedding=X[i]) for i in range(5)])

    annlite_with_data.search(query)

    for i in range(len(query[0].matches) - 1):
        assert (
            query[0].matches[i].scores['euclidean'].value
            <= query[0].matches[i + 1].scores['euclidean'].value
        )


def test_index_query_with_filtering_sorted_results(annlite_with_data):
    X = np.random.random((Nq, D)).astype(np.float32)
    query = DocumentArray([Document(embedding=X[i]) for i in range(5)])
    annlite_with_data.search(query, filter={'x': {'$gt': 0.6}}, include_metadata=True)

    for i in range(len(query[0].matches) - 1):
        assert (
            query[0].matches[i].scores['euclidean'].value
            <= query[0].matches[i + 1].scores['euclidean'].value
        )
        assert query[0].matches[i].tags['x'] > 0.6


@pytest.mark.parametrize('operator', list(numeric_operators.keys()))
def test_query_search_filter_float_type(annlite_with_heterogeneous_tags, operator):

    X = np.random.random((Nq, D)).astype(np.float32)
    query_da = DocumentArray([Document(embedding=X[i]) for i in range(Nq)])

    thresholds = [20, 50, 100, 400]

    for threshold in thresholds:
        annlite_with_heterogeneous_tags.search(
            query_da, filter={'price': {operator: threshold}}, include_metadata=True
        )
        for query in query_da:
            assert all(
                [
                    numeric_operators[operator](m.tags['price'], threshold)
                    for m in query.matches
                ]
            )


@pytest.mark.parametrize('operator', list(numeric_operators.keys()))
def test_query_search_numpy_filter_float_type(
    annlite_with_heterogeneous_tags, heterogenenous_da, operator
):

    X = np.random.random((Nq, D)).astype(np.float32)
    query_np = np.array([X[i] for i in range(Nq)])
    da = heterogenenous_da
    thresholds = [20, 50, 100, 400]

    for threshold in thresholds:
        dists, doc_ids = annlite_with_heterogeneous_tags.search_numpy(
            query_np, filter={'price': {operator: threshold}}, include_metadata=True
        )
        for doc_ids_query_k in doc_ids:
            assert all(
                [
                    numeric_operators[operator](
                        da[int(doc_id)].tags['price'], threshold
                    )
                    for doc_id in doc_ids_query_k
                ]
            )


@pytest.mark.parametrize('operator', list(categorical_operators.keys()))
def test_search_filter_str(annlite_with_heterogeneous_tags, operator):
    X = np.random.random((Nq, D)).astype(np.float32)
    query_da = DocumentArray([Document(embedding=X[i]) for i in range(Nq)])

    categories = ['comics', 'movies', 'audiobook']
    for category in categories:
        annlite_with_heterogeneous_tags.search(
            query_da, filter={'category': {operator: category}}, include_metadata=True
        )
        for query in query_da:
            assert all(
                [
                    numeric_operators[operator](m.tags['category'], category)
                    for m in query.matches
                ]
            )


@pytest.mark.parametrize('operator', list(categorical_operators.keys()))
def test_search_numpy_filter_str(
    annlite_with_heterogeneous_tags, heterogenenous_da, operator
):

    X = np.random.random((Nq, D)).astype(np.float32)
    query_np = np.array([X[i] for i in range(Nq)])
    da = heterogenenous_da

    categories = ['comics', 'movies', 'audiobook']
    for category in categories:
        dists, doc_ids = annlite_with_heterogeneous_tags.search_numpy(
            query_np, filter={'category': {operator: category}}, include_metadata=True
        )
        for doc_ids_query_k in doc_ids:
            assert all(
                [
                    numeric_operators[operator](
                        da[int(doc_id)].tags['category'], category
                    )
                    for doc_id in doc_ids_query_k
                ]
            )


def test_search_numpy_membership_filter(
    annlite_with_heterogeneous_tags, heterogenenous_da
):

    X = np.random.random((Nq, D)).astype(np.float32)
    query_np = np.array([X[i] for i in range(Nq)])
    da = heterogenenous_da

    dists, doc_ids = annlite_with_heterogeneous_tags.search_numpy(
        query_np,
        filter={'category': {'$in': ['comics', 'audiobook']}},
        include_metadata=True,
    )
    for doc_ids_query_k in doc_ids:
        assert len(doc_ids)
        assert all(
            [
                da[int(doc_id)].tags['category'] in ['comics', 'audiobook']
                for doc_id in doc_ids_query_k
            ]
        )

    dists, doc_ids = annlite_with_heterogeneous_tags.search_numpy(
        query_np,
        filter={'category': {'$nin': ['comics', 'audiobook']}},
        include_metadata=True,
    )
    for doc_ids_query_k in doc_ids:
        assert len(doc_ids)
        assert all(
            [
                da[int(doc_id)].tags['category'] not in ['comics', 'audiobook']
                for doc_id in doc_ids_query_k
            ]
        )<|MERGE_RESOLUTION|>--- conflicted
+++ resolved
@@ -84,10 +84,7 @@
     return da
 
 
-<<<<<<< HEAD
-@pytest.fixture
-=======
->>>>>>> 23a9389b
+@pytest.fixture
 def annlite_with_heterogeneous_tags(tmpdir, heterogenenous_da):
 
     columns = [('price', float), ('category', str)]
